# The MIT License (MIT)
# Copyright © 2023 Yuma Rao
# Copyright © 2023 oneandahalfcats
# Copyright © 2023 geardici

# Permission is hereby granted, free of charge, to any person obtaining a copy of this software and associated
# documentation files (the "Software"), to deal in the Software without restriction, including without limitation
# the rights to use, copy, modify, merge, publish, distribute, sublicense, and/or sell copies of the Software,
# and to permit persons to whom the Software is furnished to do so, subject to the following conditions:

# The above copyright notice and this permission notice shall be included in all copies or substantial portions of
# the Software.

# THE SOFTWARE IS PROVIDED "AS IS", WITHOUT WARRANTY OF ANY KIND, EXPRESS OR IMPLIED, INCLUDING BUT NOT LIMITED TO
# THE WARRANTIES OF MERCHANTABILITY, FITNESS FOR A PARTICULAR PURPOSE AND NONINFRINGEMENT. IN NO EVENT SHALL
# THE AUTHORS OR COPYRIGHT HOLDERS BE LIABLE FOR ANY CLAIM, DAMAGES OR OTHER LIABILITY, WHETHER IN AN ACTION
# OF CONTRACT, TORT OR OTHERWISE, ARISING FROM, OUT OF OR IN CONNECTION WITH THE SOFTWARE OR THE USE OR OTHER
# DEALINGS IN THE SOFTWARE.
import torch
import time
import sys
import os


from bettensor.protocol import GameData, Metadata

from bettensor.validator.utils.sports_data import SportsData
from bettensor.validator.utils.watchdog import Watchdog

# Bittensor
import bittensor as bt
import copy
from copy import deepcopy

# Bittensor Validator Template:
import bettensor
from uuid import UUID
from argparse import ArgumentParser
import sqlite3
from dotenv import load_dotenv


# need to import the right protocol(s) here
from bettensor.validator.bettensor_validator import BettensorValidator
from bettensor import protocol

# from update_games import update_games

from datetime import datetime, timezone, timedelta
from bettensor.validator.utils.website_handler import fetch_and_send_predictions

def main(validator: BettensorValidator):
    # load rapid API key
    load_dotenv()
    rapid_api_key = os.getenv('RAPID_API_KEY')

    sports_data = validator.sports_data
    sports_config = {
        "baseball": [
            {"id": "1", "season": "2024"}
        ],
        "soccer": [
            {"id": "2", "season": 2024},  # UEFA Champions League, World
            {"id": "3", "season": 2024},  # UEFA Europa League, World
            {"id": "848", "season": 2024},  # UEFA Europa Conference League, World
            {"id": "531", "season": 2024},  # UEFA Super Cup, World
            {"id": "140", "season": 2024},  # La Liga, Spain
            {"id": "78", "season": 2024},  # Bundesliga, Germany
            {"id": "135", "season": 2024},  # Serie A, Italy
            {"id": "39", "season": 2024},  # Premier League, England
            {"id": "61", "season": 2024},  # Ligue 1, France
            {"id": "94", "season": 2024},  # Primeira Liga, Portugal
            {"id": "71", "season": 2024},  # Serie A, Brazil
            {"id": "97", "season": 2024},  # Taça da Liga, Portugal
            {"id": "73", "season": 2024},  # Copa Do Brasil, Brazil
            {"id": "253", "season": 2024},  # Major League Soccer, USA
            {"id": "307", "season": 2024},  # Pro League, Saudi Arabia
            {"id": "262", "season": 2024},  # Liga MX, Mexico
            {"id": "12", "season": 2024},  # CAF Champions League, World
            {"id": "13", "season": 2024},  # CONMEBOL Libertadores, World
            {"id": "11", "season": 2024},  # CONMEBOL Sudamericana, World
            {"id": "81", "season": 2024},  # DFB Pokal, Germany
            {"id": "137", "season": 2024},  # Coppa Italia, Italy
            {"id": "526", "season": 2024},  # Trophée des Champions, France
            {"id": "529", "season": 2024},  # Super Cup, Germany
            {"id": "556", "season": 2024},  # Super Cup, Spain
            {"id": "103", "season": 2024},  # Eliteserien, Norway
            {"id": "98", "season": 2024},  # J1 League, Japan
            {"id": "274", "season": 2024},  # Liga 1, Indonesia
            {"id": "218", "season": 2024},  # Bundesliga, Austria
            {"id": "219", "season": 2024},  # 2. Liga, Austria
            {"id": "104", "season": 2024},  # 1. Division, Norway
            {"id": "107", "season": 2024},  # I Liga, Poland
            {"id": "88", "season": 2024},  # Eredivisie, Netherlands
            {"id": "540", "season": 2024},  # CONMEBOL Libertadores U20, World
            {"id": "383", "season": 2024},  # Ligat Ha'al, Israel
            {"id": "303", "season": 2024},  # Division 1, United-Arab-Emirates
            {"id": "304", "season": 2024},  # Liga Panameña de Fútbol, Panama
            {"id": "611", "season": 2024},  # Brasiliense, Brazil
            {"id": "77", "season": 2024},  # Alagoano, Brazil
            {"id": "602", "season": 2024},  # Baiano - 1, Brazil
            {"id": "624", "season": 2024},  # Carioca - 1, Brazil
            {"id": "604", "season": 2024},  # Catarinense - 1, Brazil
            {"id": "609", "season": 2024},  # Cearense - 1, Brazil
            {"id": "475", "season": 2024},  # Paulista - A1, Brazil
            {"id": "622", "season": 2024},  # Pernambucano - 1, Brazil
            {"id": "306", "season": 2024},  # Qatar Stars League, Qatar
            {"id": "19", "season": 2024},  # AFC Champions League, Asia
            {"id": "101", "season": 2024},  # J-League Cup, Japan
            {"id": "72", "season": 2024},  # Serie B, Brazil
            {"id": "136", "season": 2024},  # Serie B, Italy
            {"id": "812", "season": 2024},  # Super Cup, Belarus
        ],
        "nfl": [
            {"id": "12", "season": "2024"}  # NFL
        ]
    }
<<<<<<< HEAD
    # commenting this out to prevent excessive api calls if validator crashes - strictly once/hour now
    """ try:
        all_games = await validator.run_sync_in_async(lambda: sports_data.get_multiple_game_data(sports_config))
        if all_games is None:
            bt.logging.warning("Failed to fetch game data. Continuing with previous data.")
        else:
            validator.last_api_call = datetime.now()
    except Exception as e:
        bt.logging.error(f"Error fetching game data: {e}")
        # Continue with the previous data
    """
=======
    
>>>>>>> 3bb3be80
    validator.serve_axon()
    validator.initialize_connection()

    # Load the state if `load_state` argument is set to True
    if args.load_state.lower() == "true":
        validator.load_state()

    watchdog = Watchdog(timeout=900)  # 15 minutes timeout

    if not validator.last_updated_block:
        bt.logging.info("Updating last updated block; will set weights this iteration")
        validator.last_updated_block = validator.subtensor.block - 301

    # bt.logging.info("Recalculating daily profits...")
    # validator.recalculate_all_profits() # Running this at startup, then excluding it from the loop

    while True:
        try:
            watchdog.reset()
            current_time = datetime.now(timezone.utc)
            
            # Ensure last_api_call is a datetime object
            if not isinstance(validator.last_api_call, datetime):
                validator.last_api_call = datetime.fromtimestamp(validator.last_api_call, tz=timezone.utc)
            
            # Update games every hour
            if current_time - validator.last_api_call >= timedelta(minutes=60):
                try:
                    all_games = validator.sports_data.get_multiple_game_data(sports_config)
                    if all_games is None:
                        bt.logging.warning("Failed to fetch game data. Continuing with previous data.")
                    else:
                        validator.last_api_call = current_time
                        validator.save_state()  # Save state after updating last_api_call
                except Exception as e:
                    bt.logging.error(f"Error fetching game data: {e}")
                    # Continue with the previous data


                # Only update recent games if not using Bettensor API
                if not validator.use_bt_api:
                    try:
                        validator.update_recent_games
                        validator.save_state()  # Save state after updating games
                    except Exception as e:
                        bt.logging.error(f"Error updating recent games: {str(e)}")

            # Periodically sync subtensor status and save the state file
            if validator.step % 5 == 0:
                # Sync metagraph
                try:
                    validator.metagraph = validator.sync_metagraph()
                    bt.logging.debug(f"Metagraph synced: {validator.metagraph}")
                except TimeoutError as e:
                    bt.logging.error(f"Metagraph sync timed out: {e}")

                # Update local knowledge of the hotkeys
                validator.check_hotkeys()

                # Save state
                validator.save_state()

            # Get all axons
            all_axons = validator.metagraph.axons
            bt.logging.trace(f"All axons: {all_axons}")

            # If there are more axons than scores, append the scores list and add new miners to the database
            if validator.scores is None:
                bt.logging.warning("Scores were None. Reinitializing...")
                validator.init_default_scores()
            if len(validator.metagraph.uids.tolist()) > len(validator.scores):
                bt.logging.info(
                    f"Discovered new Axons, current scores: {validator.scores}"
                )
                validator.scores = torch.cat(
                    (
                        validator.scores,
                        torch.zeros(
                            (
                                len(validator.metagraph.uids.tolist())
                                - len(validator.scores)
                            ),
                            dtype=torch.float32,
                        ),
                    )
                )
                bt.logging.info(f"Updated scores, new scores: {validator.scores}")

            # Get list of UIDs to query
            (
                uids_to_query,
                list_of_uids,
                blacklisted_uids,
                uids_not_to_query,
            ) = validator.get_uids_to_query(all_axons=all_axons)
            if not uids_to_query:
                bt.logging.warning(f"UIDs to query is empty: {uids_to_query}")

            # Broadcast query to valid Axons
            current_time = datetime.utcnow().replace(tzinfo=timezone.utc).isoformat()
            # metadata = Metadata.create(validator.wallet, validator.subnet_version, validator.uid)

            synapse = GameData.create(
                db_path=validator.db_path,
                wallet=validator.wallet,
                subnet_version=validator.subnet_version,
                neuron_uid=validator.uid,
                synapse_type="game_data",
            )
            bt.logging.debug(
                f"Synapse: {synapse.metadata.synapse_id} , {synapse.metadata.timestamp}, type: {synapse.metadata.synapse_type}, origin: {synapse.metadata.neuron_uid}"
            )


            # Batch query the neurons to avoid timeout errors, 20 at a time
            responses = []

            for i in range(0, len(uids_to_query), 20):
                responses += validator.dendrite.query(
                    axons=uids_to_query[i:i+20],
                    synapse=synapse,
                    timeout=validator.timeout,
                    deserialize=True,
                )

            # Process blacklisted UIDs (set scores to 0)
            bt.logging.debug(f"blacklisted_uids: {blacklisted_uids}")
            for uid in blacklisted_uids:
                if uid is not None:
                    bt.logging.debug(
                        f"Setting score for blacklisted UID: {uid}. Old score: {validator.scores[uid]}"
                    )
                    validator.scores[uid] = (
                        validator.neuron_config.alpha * validator.scores[uid]
                        + (1 - validator.neuron_config.alpha) * 0.0
                    )
                    bt.logging.debug(
                        f"Set score for blacklisted UID: {uid}. New score: {validator.scores[uid]}"
                    )

            # Process UIDs we did not query (set scores to 0)
            bt.logging.debug(f"uids_not_to_query: {uids_not_to_query}")
            for uid in uids_not_to_query:
                if uid is not None:
                    bt.logging.trace(
                        f"Setting score for not queried UID: {uid}. Old score: {validator.scores[uid]}"
                    )

                    validator_alpha_type = type(validator.neuron_config.alpha)
                    validator_scores_type = type(validator.scores[uid])

                    bt.logging.debug(
                        f"validator_alpha_type: {validator_alpha_type}, validator_scores_type: {validator_scores_type}"
                    )
                    validator.scores[uid] = (
                        validator.neuron_config.alpha * validator.scores[uid]
                        + (1 - validator.neuron_config.alpha) * 0.0
                    )
                    bt.logging.trace(
                        f"Set score for not queried UID: {uid}. New score: {validator.scores[uid]}"
                    )
            if not responses:
                print("No responses received. Sleeping for 18 seconds.")
                time.sleep(18)

            # Process the responses
            if responses and any(responses):
                validator.process_prediction(
                    processed_uids=list_of_uids, predictions=responses
                )

            current_block = validator.subtensor.block

            bt.logging.debug(
                f"Current Step: {validator.step}, Current block: {current_block}, last_updated_block: {validator.last_updated_block}"
            )

            if current_block - validator.last_updated_block % 15:
                # Sends data to the website
                try:
                    result = fetch_and_send_predictions("data/validator.db")
                    bt.logging.info(f"Result status: {result}")
                    if result:
                        bt.logging.info("Predictions fetched and sent successfully")
                    else:
                        bt.logging.warning("No new predictions were sent this round")
                except Exception as e:
                    bt.logging.error(f"Error in fetch_and_send_predictions: {str(e)}")

            if current_block - validator.last_updated_block > 300:

                try:
                    bt.logging.info("Attempting to update weights")
                    if validator.subtensor is None:
                        bt.logging.warning("Subtensor is None. Attempting to reinitialize...")
                        validator.subtensor = validator.initialize_connection()
                    
                    if validator.subtensor is not None:
                        success = validator.set_weights()
                        bt.logging.info("Weight update attempt completed")
                    else:
                        bt.logging.error("Failed to reinitialize subtensor. Skipping weight update.")
                        success = False
                except Exception as e:
                    bt.logging.error(f"Error during weight update process: {str(e)}")
                    success = False

                # Update last_updated_block regardless of the outcome
                try:
                    validator.last_updated_block = validator.subtensor.block
                    bt.logging.info(f"Updated last_updated_block to {validator.last_updated_block}")
                except Exception as e:
                    bt.logging.error(f"Error updating last_updated_block: {str(e)}")

                if success:
                    bt.logging.info("Successfully updated weights")
                else:
                    bt.logging.warning("Failed to set weights or encountered an error, continuing with next iteration.")

            # End the current step and prepare for the next iteration.
            validator.step += 1
            watchdog.reset()
            # Sleep for a duration equivalent to the block time (i.e., time between successive blocks).
            bt.logging.debug("Sleeping for: 45 seconds")
            time.sleep(45)

            #bt.logging.warning(f"TESTING AUTO UPDATE!!")

        except TimeoutError as e:
            bt.logging.error(f"Error in main loop: {str(e)}")
            # Attempt to reconnect if necessary
            validator.initialize_connection()


# The main function parses the configuration and runs the validator.
if __name__ == "__main__":
    parser = ArgumentParser()

    parser.add_argument('--subtensor.network', type=str, help="The subtensor network to connect to")
    parser.add_argument('--subtensor.chain_endpoint', type=str, help="The subtensor network to connect to")
    parser.add_argument('--wallet.name', type=str, help="The name of the wallet to use")
    parser.add_argument('--wallet.hotkey', type=str, help="The hotkey of the wallet to use")
    parser.add_argument('--logging.trace', action='store_true', help="Enable trace logging")
    parser.add_argument('--logging.debug', action='store_true', help="Enable debug logging")
    parser.add_argument('--use_bt_api', action='store_true', help="Use the Bettensor API for fetching game data")
    parser.add_argument(
        "--alpha", type=float, default=0.9, help="The alpha value for the validator."
    )
    parser.add_argument("--netuid", type=int, default=30, help="The chain subnet uid.")
    parser.add_argument('--axon.port', type=int, help="The port this axon endpoint is serving on.")
    parser.add_argument(
        "--max_targets",
        type=int,
        default=256,
        help="Sets the value for the number of targets to query - set to 256 to ensure all miners are querie, it is now batched",
    )
    parser.add_argument(
        "--load_state",
        type=str,
        default="True",
        help="WARNING: Setting this value to False clears the old state.",
    )
    args = parser.parse_args()
    print("Parsed arguments:", args)
    validator = BettensorValidator(parser=parser)

    if (
        not validator.apply_config(bt_classes=[bt.subtensor, bt.logging, bt.wallet])
        or not validator.initialize_neuron()
    ):
        bt.logging.error("Unable to initialize Validator. Exiting.")
        sys.exit()

    main(validator)<|MERGE_RESOLUTION|>--- conflicted
+++ resolved
@@ -115,21 +115,7 @@
             {"id": "12", "season": "2024"}  # NFL
         ]
     }
-<<<<<<< HEAD
-    # commenting this out to prevent excessive api calls if validator crashes - strictly once/hour now
-    """ try:
-        all_games = await validator.run_sync_in_async(lambda: sports_data.get_multiple_game_data(sports_config))
-        if all_games is None:
-            bt.logging.warning("Failed to fetch game data. Continuing with previous data.")
-        else:
-            validator.last_api_call = datetime.now()
-    except Exception as e:
-        bt.logging.error(f"Error fetching game data: {e}")
-        # Continue with the previous data
-    """
-=======
     
->>>>>>> 3bb3be80
     validator.serve_axon()
     validator.initialize_connection()
 
