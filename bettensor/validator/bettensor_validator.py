--- conflicted
+++ resolved
@@ -21,14 +21,9 @@
 import math
 import numpy as np
 import torch
-<<<<<<< HEAD
 from bettensor.validator.utils.weights_functions import WeightSetter
 from bettensor.validator.utils.api_client import APIClient
-=======
-from bettensor.utils.weights_functions import WeightSetter
-from bettensor.utils.api_client import APIClient
 from bettensor.utils.sports_data import SportsData
->>>>>>> 3bb3be80
 
 # Get the current file's directory
 current_dir = os.path.dirname(os.path.abspath(__file__))
@@ -851,16 +846,10 @@
 
         bt.logging.debug(f"Fetching {sport} game data for externalId: {external_id}")
 
-<<<<<<< HEAD
-        game_data = self.api_client.get_baseball_game(str(external_id)) if sport == "baseball" else self.api_client.get_soccer_game(str(external_id))
-
-        if not game_data or "response" not in game_data or not game_data["response"]:
-            bt.logging.error(f"Invalid or empty game data for {external_id}")
-=======
         if sport == "baseball":
-            game_data = self.api_client.get_baseball_game(str(externalId))
+            game_data = self.api_client.get_baseball_game(str(external_id))
         elif sport == "soccer":
-            game_data = self.api_client.get_soccer_game(str(externalId))
+            game_data = self.api_client.get_soccer_game(str(external_id))
         elif sport.lower() == "nfl":
             game_data = self.api_client.get_nfl_result(str(externalId))
         else:
@@ -868,8 +857,7 @@
             return
 
         if not game_data or "results" not in game_data or not game_data["results"]:
-            bt.logging.error(f"Invalid or empty game data for {externalId}")
->>>>>>> 3bb3be80
+            bt.logging.error(f"Invalid or empty game data for {external_id}")
             return
 
         game_response = game_data["results"][0]
@@ -882,7 +870,7 @@
         elif sport == "soccer":
             status = game_response.get("fixture", {}).get("status", {}).get("long")
             if status not in ["Match Finished", "Match Finished After Extra Time", "Match Finished After Penalties"]:
-                bt.logging.info(f"Soccer game {external_id} is not finished yet. Current status: {status}")
+                bt.logging.info(f"Soccer game {externalId} is not finished yet. Current status: {status}")
                 return
         elif sport.lower() == "nfl":
             status = game_response.get("time_status")
@@ -952,15 +940,12 @@
         cursor.execute("""
             SELECT id, team_a, team_b, external_id, event_start_date, sport
             FROM game_data
-<<<<<<< HEAD
+            WHERE eventStartDate <= ? AND outcome = 'Unfinished'
+            ORDER BY eventStartDate
+        """, (four_hours_ago.isoformat(),))
             WHERE event_start_date <= ? AND outcome = 'Unfinished'
             ORDER BY event_start_date
         """, (two_hours_ago.isoformat(),))
-=======
-            WHERE eventStartDate <= ? AND outcome = 'Unfinished'
-            ORDER BY eventStartDate
-        """, (four_hours_ago.isoformat(),))
->>>>>>> 3bb3be80
         
         recent_games = cursor.fetchall()
         conn.close()
@@ -968,13 +953,10 @@
         bt.logging.info(f"Checking {len(recent_games)} games for updates")
 
         for game in recent_games:
-<<<<<<< HEAD
+            game_id, teamA, teamB, externalId, start_time, sport = game
+            start_time = datetime.fromisoformat(start_time).replace(tzinfo=timezone.utc)
             game_id, team_a, team_b, external_id, start_time, sport = game
             start_time = datetime.fromisoformat(start_time)
-=======
-            game_id, teamA, teamB, externalId, start_time, sport = game
-            start_time = datetime.fromisoformat(start_time).replace(tzinfo=timezone.utc)
->>>>>>> 3bb3be80
             
             # Additional check to ensure the game has indeed started
             if start_time > current_time:
@@ -986,8 +968,8 @@
 
         bt.logging.info("Recent games and predictions update process completed")
     
-    """     def recalculate_all_profits(self):
-        self.weight_setter.recalculate_daily_profits() """
+    def recalculate_all_profits(self):
+        self.weight_setter.recalculate_daily_profits()
 
     def set_weights(self):
         try:
